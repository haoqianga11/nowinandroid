/*
 * Copyright 2022 The Android Open Source Project
 *
 * Licensed under the Apache License, Version 2.0 (the "License");
 * you may not use this file except in compliance with the License.
 * You may obtain a copy of the License at
 *
 *     https://www.apache.org/licenses/LICENSE-2.0
 *
 * Unless required by applicable law or agreed to in writing, software
 * distributed under the License is distributed on an "AS IS" BASIS,
 * WITHOUT WARRANTIES OR CONDITIONS OF ANY KIND, either express or implied.
 * See the License for the specific language governing permissions and
 * limitations under the License.
 */

package com.google.samples.apps.nowinandroid.feature.foryou

import com.google.samples.apps.nowinandroid.core.domain.GetFollowableTopicsUseCase
import com.google.samples.apps.nowinandroid.core.domain.GetUserNewsResourcesUseCase
import com.google.samples.apps.nowinandroid.core.domain.model.FollowableTopic
import com.google.samples.apps.nowinandroid.core.domain.model.UserNewsResource
import com.google.samples.apps.nowinandroid.core.model.data.NewsResource
import com.google.samples.apps.nowinandroid.core.model.data.NewsResourceType.Video
import com.google.samples.apps.nowinandroid.core.model.data.Topic
import com.google.samples.apps.nowinandroid.core.testing.repository.TestNewsRepository
import com.google.samples.apps.nowinandroid.core.testing.repository.TestTopicsRepository
import com.google.samples.apps.nowinandroid.core.testing.repository.TestUserDataRepository
import com.google.samples.apps.nowinandroid.core.testing.util.MainDispatcherRule
import com.google.samples.apps.nowinandroid.core.testing.util.TestNetworkMonitor
import com.google.samples.apps.nowinandroid.core.testing.util.TestSyncStatusMonitor
import com.google.samples.apps.nowinandroid.core.ui.NewsFeedUiState
import kotlin.test.assertEquals
import kotlinx.coroutines.flow.collect
import kotlinx.coroutines.launch
import kotlinx.coroutines.test.UnconfinedTestDispatcher
import kotlinx.coroutines.test.advanceUntilIdle
import kotlinx.coroutines.test.runTest
import kotlinx.datetime.Instant
import org.junit.Before
import org.junit.Rule
import org.junit.Test

/**
 * To learn more about how this test handles Flows created with stateIn, see
 * https://developer.android.com/kotlin/flow/test#statein
 */
class ForYouViewModelTest {
    @get:Rule
    val mainDispatcherRule = MainDispatcherRule()

    private val networkMonitor = TestNetworkMonitor()
    private val syncStatusMonitor = TestSyncStatusMonitor()
    private val userDataRepository = TestUserDataRepository()
    private val topicsRepository = TestTopicsRepository()
    private val newsRepository = TestNewsRepository()
    private val getUserNewsResourcesUseCase = GetUserNewsResourcesUseCase(
        newsRepository = newsRepository,
        userDataRepository = userDataRepository
    )
    private val getFollowableTopicsUseCase = GetFollowableTopicsUseCase(
        topicsRepository = topicsRepository,
        userDataRepository = userDataRepository
    )
    private lateinit var viewModel: ForYouViewModel

    @Before
    fun setup() {
        viewModel = ForYouViewModel(
            syncStatusMonitor = syncStatusMonitor,
            userDataRepository = userDataRepository,
            getSaveableNewsResources = getUserNewsResourcesUseCase,
            getFollowableTopics = getFollowableTopicsUseCase
        )
    }

    @Test
    fun stateIsInitiallyLoading() = runTest {
        assertEquals(
            OnboardingUiState.Loading,
            viewModel.onboardingUiState.value
        )
        assertEquals(NewsFeedUiState.Loading, viewModel.feedState.value)
    }

    @Test
    fun stateIsLoadingWhenFollowedTopicsAreLoading() = runTest {
        val collectJob1 =
            launch(UnconfinedTestDispatcher()) { viewModel.onboardingUiState.collect() }
        val collectJob2 = launch(UnconfinedTestDispatcher()) { viewModel.feedState.collect() }

        topicsRepository.sendTopics(sampleTopics)

        assertEquals(
            OnboardingUiState.Loading,
            viewModel.onboardingUiState.value
        )
        assertEquals(NewsFeedUiState.Loading, viewModel.feedState.value)

        collectJob1.cancel()
        collectJob2.cancel()
    }

    @Test
    fun stateIsLoadingWhenAppIsSyncingWithNoInterests() = runTest {
        syncStatusMonitor.setSyncing(true)

        val collectJob =
            launch(UnconfinedTestDispatcher()) { viewModel.isSyncing.collect() }

        assertEquals(
            true,
            viewModel.isSyncing.value
        )

        collectJob.cancel()
    }

    @Test
    fun onboardingStateIsLoadingWhenTopicsAreLoading() = runTest {
        val collectJob1 =
            launch(UnconfinedTestDispatcher()) { viewModel.onboardingUiState.collect() }
        val collectJob2 = launch(UnconfinedTestDispatcher()) { viewModel.feedState.collect() }

        userDataRepository.setFollowedTopicIds(emptySet())

        assertEquals(
            OnboardingUiState.Loading,
            viewModel.onboardingUiState.value
        )
        assertEquals(NewsFeedUiState.Success(emptyList()), viewModel.feedState.value)

        collectJob1.cancel()
        collectJob2.cancel()
    }

    @Test
    fun onboardingIsShownWhenNewsResourcesAreLoading() = runTest {
        val collectJob1 =
            launch(UnconfinedTestDispatcher()) { viewModel.onboardingUiState.collect() }
        val collectJob2 = launch(UnconfinedTestDispatcher()) { viewModel.feedState.collect() }

        topicsRepository.sendTopics(sampleTopics)
        userDataRepository.setFollowedTopicIds(emptySet())

        assertEquals(
            OnboardingUiState.Shown(
                topics = listOf(
                    FollowableTopic(
                        topic = Topic(
                            id = "0",
                            name = "Headlines",
                            shortDescription = "",
                            longDescription = "long description",
                            url = "URL",
                            imageUrl = "image URL",
                        ),
                        isFollowed = false
                    ),
                    FollowableTopic(
                        topic = Topic(
                            id = "1",
                            name = "UI",
                            shortDescription = "",
                            longDescription = "long description",
                            url = "URL",
                            imageUrl = "image URL",
                        ),
                        isFollowed = false
                    ),
                    FollowableTopic(
                        topic = Topic(
                            id = "2",
                            name = "Tools",
                            shortDescription = "",
                            longDescription = "long description",
                            url = "URL",
                            imageUrl = "image URL",
                        ),
                        isFollowed = false
                    ),
                ),
            ),
            viewModel.onboardingUiState.value
        )
        assertEquals(
            NewsFeedUiState.Success(
                feed = emptyList()
            ),
            viewModel.feedState.value
        )

        collectJob1.cancel()
        collectJob2.cancel()
    }

    @Test
    fun onboardingIsShownAfterLoadingEmptyFollowedTopics() = runTest {
        val collectJob1 =
            launch(UnconfinedTestDispatcher()) { viewModel.onboardingUiState.collect() }
        val collectJob2 = launch(UnconfinedTestDispatcher()) { viewModel.feedState.collect() }

        topicsRepository.sendTopics(sampleTopics)
        userDataRepository.setFollowedTopicIds(emptySet())
        newsRepository.sendNewsResources(sampleNewsResources)

        assertEquals(
            OnboardingUiState.Shown(
                topics = listOf(
                    FollowableTopic(
                        topic = Topic(
                            id = "0",
                            name = "Headlines",
                            shortDescription = "",
                            longDescription = "long description",
                            url = "URL",
                            imageUrl = "image URL",
                        ),
                        isFollowed = false
                    ),
                    FollowableTopic(
                        topic = Topic(
                            id = "1",
                            name = "UI",
                            shortDescription = "",
                            longDescription = "long description",
                            url = "URL",
                            imageUrl = "image URL",
                        ),
                        isFollowed = false
                    ),
                    FollowableTopic(
                        topic = Topic(
                            id = "2",
                            name = "Tools",
                            shortDescription = "",
                            longDescription = "long description",
                            url = "URL",
                            imageUrl = "image URL",
                        ),
                        isFollowed = false
                    ),
                ),
            ),
            viewModel.onboardingUiState.value
        )
        assertEquals(
            NewsFeedUiState.Success(
                feed = emptyList()

            ),
            viewModel.feedState.value
        )

        collectJob1.cancel()
        collectJob2.cancel()
    }

    @Test
    fun onboardingIsNotShownAfterUserDismissesOnboarding() = runTest {
        val collectJob1 =
            launch(UnconfinedTestDispatcher()) { viewModel.onboardingUiState.collect() }
        val collectJob2 = launch(UnconfinedTestDispatcher()) { viewModel.feedState.collect() }

        topicsRepository.sendTopics(sampleTopics)

        val followedTopicIds = setOf("0", "1")
        userDataRepository.setFollowedTopicIds(followedTopicIds)
        viewModel.dismissOnboarding()

        assertEquals(
            OnboardingUiState.NotShown,
            viewModel.onboardingUiState.value
        )
        assertEquals(NewsFeedUiState.Loading, viewModel.feedState.value)

        newsRepository.sendNewsResources(sampleNewsResources)

        assertEquals(
            OnboardingUiState.NotShown,
            viewModel.onboardingUiState.value
        )
        assertEquals(
            NewsFeedUiState.Success(
                feed =
                sampleNewsResources.map {
                    UserNewsResource(
                        id = it.id,
                        title = it.title,
                        content = it.content,
                        url = it.url,
                        headerImageUrl = it.headerImageUrl,
                        publishDate = it.publishDate,
                        type = it.type,
<<<<<<< HEAD
                        topics = it.topics.map{ topic ->
                            FollowableTopic(
                                topic = topic,
                                isFollowed = false
=======
                        topics = it.topics.map { topic ->
                            FollowableTopic(
                                topic = topic,
                                isFollowed = followedTopicIds.contains(topic.id)
>>>>>>> 5638e253
                            )
                        },
                        isSaved = false
                    )
                }
            ),
            viewModel.feedState.value
        )

        collectJob1.cancel()
        collectJob2.cancel()
    }

    @Test
    fun topicSelectionUpdatesAfterSelectingTopic() = runTest {
        val collectJob1 =
            launch(UnconfinedTestDispatcher()) { viewModel.onboardingUiState.collect() }
        val collectJob2 = launch(UnconfinedTestDispatcher()) { viewModel.feedState.collect() }

        topicsRepository.sendTopics(sampleTopics)
        userDataRepository.setFollowedTopicIds(emptySet())
        newsRepository.sendNewsResources(sampleNewsResources)

        assertEquals(
            OnboardingUiState.Shown(
                topics = sampleTopics.map {
                    FollowableTopic(it, false)
                }
            ),
            viewModel.onboardingUiState.value
        )
        assertEquals(
            NewsFeedUiState.Success(
                feed = emptyList(),
            ),
            viewModel.feedState.value
        )

        val followedTopicId = sampleTopics[1].id
        viewModel.updateTopicSelection(followedTopicId, isChecked = true)

        assertEquals(
            OnboardingUiState.Shown(
                topics = sampleTopics.map {
                    FollowableTopic(it, it.id == followedTopicId)
                }
            ),
            viewModel.onboardingUiState.value
        )
        assertEquals(
            NewsFeedUiState.Success(
                feed = listOf(
                    UserNewsResource(
                        id = sampleNewsResources[1].id,
                        title = sampleNewsResources[1].title,
                        content = sampleNewsResources[1].content,
                        url = sampleNewsResources[1].url,
                        headerImageUrl = sampleNewsResources[1].headerImageUrl,
                        publishDate = sampleNewsResources[1].publishDate,
                        type = sampleNewsResources[1].type,
<<<<<<< HEAD
                        topics = sampleNewsResources[1].topics.map{ topic ->
                            FollowableTopic(
                                topic = topic,
                                isFollowed = false
=======
                        topics = sampleNewsResources[1].topics.map { topic ->
                            FollowableTopic(
                                topic = topic,
                                isFollowed = topic.id == followedTopicId
>>>>>>> 5638e253
                            )
                        },
                        isSaved = false
                    ),
                    UserNewsResource(
                        id = sampleNewsResources[2].id,
                        title = sampleNewsResources[2].title,
                        content = sampleNewsResources[2].content,
                        url = sampleNewsResources[2].url,
                        headerImageUrl = sampleNewsResources[2].headerImageUrl,
                        publishDate = sampleNewsResources[2].publishDate,
                        type = sampleNewsResources[2].type,
<<<<<<< HEAD
                        topics = sampleNewsResources[2].topics.map{ topic ->
                            FollowableTopic(
                                topic = topic,
                                isFollowed = false
=======
                        topics = sampleNewsResources[2].topics.map { topic ->
                            FollowableTopic(
                                topic = topic,
                                isFollowed = topic.id == followedTopicId
>>>>>>> 5638e253
                            )
                        },
                        isSaved = false
                    )
                )
            ),
            viewModel.feedState.value
        )

        collectJob1.cancel()
        collectJob2.cancel()
    }

    @Test
    fun topicSelectionUpdatesAfterUnselectingTopic() = runTest {
        val collectJob1 =
            launch(UnconfinedTestDispatcher()) { viewModel.onboardingUiState.collect() }
        val collectJob2 = launch(UnconfinedTestDispatcher()) { viewModel.feedState.collect() }

        topicsRepository.sendTopics(sampleTopics)
        userDataRepository.setFollowedTopicIds(emptySet())
        newsRepository.sendNewsResources(sampleNewsResources)
        viewModel.updateTopicSelection("1", isChecked = true)
        viewModel.updateTopicSelection("1", isChecked = false)

        advanceUntilIdle()
        assertEquals(
            OnboardingUiState.Shown(
                topics = listOf(
                    FollowableTopic(
                        topic = Topic(
                            id = "0",
                            name = "Headlines",
                            shortDescription = "",
                            longDescription = "long description",
                            url = "URL",
                            imageUrl = "image URL",
                        ),
                        isFollowed = false
                    ),
                    FollowableTopic(
                        topic = Topic(
                            id = "1",
                            name = "UI",
                            shortDescription = "",
                            longDescription = "long description",
                            url = "URL",
                            imageUrl = "image URL",
                        ),
                        isFollowed = false
                    ),
                    FollowableTopic(
                        topic = Topic(
                            id = "2",
                            name = "Tools",
                            shortDescription = "",
                            longDescription = "long description",
                            url = "URL",
                            imageUrl = "image URL",
                        ),
                        isFollowed = false
                    )
                ),
            ),
            viewModel.onboardingUiState.value
        )
        assertEquals(
            NewsFeedUiState.Success(
                feed = emptyList()
            ),
            viewModel.feedState.value
        )

        collectJob1.cancel()
        collectJob2.cancel()
    }

    @Test
    fun newsResourceSelectionUpdatesAfterLoadingFollowedTopics() = runTest {
        val collectJob1 =
            launch(UnconfinedTestDispatcher()) { viewModel.onboardingUiState.collect() }
        val collectJob2 = launch(UnconfinedTestDispatcher()) { viewModel.feedState.collect() }

        val followedTopicIds = setOf("1")

        topicsRepository.sendTopics(sampleTopics)
        userDataRepository.setFollowedTopicIds(followedTopicIds)
        userDataRepository.setShouldHideOnboarding(true)
        newsRepository.sendNewsResources(sampleNewsResources)
        viewModel.updateNewsResourceSaved("2", true)

        assertEquals(
            OnboardingUiState.NotShown,
            viewModel.onboardingUiState.value
        )
        assertEquals(
            NewsFeedUiState.Success(
                feed = listOf(
                    UserNewsResource(
                        id = sampleNewsResources[1].id,
                        title = sampleNewsResources[1].title,
                        content = sampleNewsResources[1].content,
                        url = sampleNewsResources[1].url,
                        headerImageUrl = sampleNewsResources[1].headerImageUrl,
                        publishDate = sampleNewsResources[1].publishDate,
                        type = sampleNewsResources[1].type,
<<<<<<< HEAD
                        topics = sampleNewsResources[1].topics.map{ topic ->
                            FollowableTopic(
                                topic = topic,
                                isFollowed = false
=======
                        topics = sampleNewsResources[1].topics.map { topic ->
                            FollowableTopic(
                                topic = topic,
                                isFollowed = followedTopicIds.contains(topic.id)
>>>>>>> 5638e253
                            )
                        },
                        isSaved = true
                    ),
                    UserNewsResource(
                        id = sampleNewsResources[2].id,
                        title = sampleNewsResources[2].title,
                        content = sampleNewsResources[2].content,
                        url = sampleNewsResources[2].url,
                        headerImageUrl = sampleNewsResources[2].headerImageUrl,
                        publishDate = sampleNewsResources[2].publishDate,
                        type = sampleNewsResources[2].type,
<<<<<<< HEAD
                        topics = sampleNewsResources[2].topics.map{ topic ->
                            FollowableTopic(
                                topic = topic,
                                isFollowed = false
=======
                        topics = sampleNewsResources[2].topics.map { topic ->
                            FollowableTopic(
                                topic = topic,
                                isFollowed = followedTopicIds.contains(topic.id)
>>>>>>> 5638e253
                            )
                        },
                        isSaved = false
                    ),
                )
            ),
            viewModel.feedState.value
        )

        collectJob1.cancel()
        collectJob2.cancel()
    }
}

private val sampleTopics = listOf(
    Topic(
        id = "0",
        name = "Headlines",
        shortDescription = "",
        longDescription = "long description",
        url = "URL",
        imageUrl = "image URL",
    ),
    Topic(
        id = "1",
        name = "UI",
        shortDescription = "",
        longDescription = "long description",
        url = "URL",
        imageUrl = "image URL",
    ),
    Topic(
        id = "2",
        name = "Tools",
        shortDescription = "",
        longDescription = "long description",
        url = "URL",
        imageUrl = "image URL",
    )
)

private val sampleNewsResources = listOf(
    NewsResource(
        id = "1",
        title = "Thanks for helping us reach 1M YouTube Subscribers",
        content = "Thank you everyone for following the Now in Android series and everything the " +
            "Android Developers YouTube channel has to offer. During the Android Developer " +
            "Summit, our YouTube channel reached 1 million subscribers! Here’s a small video to " +
            "thank you all.",
        url = "https://youtu.be/-fJ6poHQrjM",
        headerImageUrl = "https://i.ytimg.com/vi/-fJ6poHQrjM/maxresdefault.jpg",
        publishDate = Instant.parse("2021-11-09T00:00:00.000Z"),
        type = Video,
        topics = listOf(
            Topic(
                id = "0",
                name = "Headlines",
                shortDescription = "",
                longDescription = "long description",
                url = "URL",
                imageUrl = "image URL",
            )
        ),
    ),
    NewsResource(
        id = "2",
        title = "Transformations and customisations in the Paging Library",
        content = "A demonstration of different operations that can be performed with Paging. " +
            "Transformations like inserting separators, when to create a new pager, and " +
            "customisation options for consuming PagingData.",
        url = "https://youtu.be/ZARz0pjm5YM",
        headerImageUrl = "https://i.ytimg.com/vi/ZARz0pjm5YM/maxresdefault.jpg",
        publishDate = Instant.parse("2021-11-01T00:00:00.000Z"),
        type = Video,
        topics = listOf(
            Topic(
                id = "1",
                name = "UI",
                shortDescription = "",
                longDescription = "long description",
                url = "URL",
                imageUrl = "image URL",
            ),
        ),
    ),
    NewsResource(
        id = "3",
        title = "Community tip on Paging",
        content = "Tips for using the Paging library from the developer community",
        url = "https://youtu.be/r5JgIyS3t3s",
        headerImageUrl = "https://i.ytimg.com/vi/r5JgIyS3t3s/maxresdefault.jpg",
        publishDate = Instant.parse("2021-11-08T00:00:00.000Z"),
        type = Video,
        topics = listOf(
            Topic(
                id = "1",
                name = "UI",
                shortDescription = "",
                longDescription = "long description",
                url = "URL",
                imageUrl = "image URL",
            ),
        ),
    ),
)<|MERGE_RESOLUTION|>--- conflicted
+++ resolved
@@ -292,17 +292,10 @@
                         headerImageUrl = it.headerImageUrl,
                         publishDate = it.publishDate,
                         type = it.type,
-<<<<<<< HEAD
-                        topics = it.topics.map{ topic ->
-                            FollowableTopic(
-                                topic = topic,
-                                isFollowed = false
-=======
                         topics = it.topics.map { topic ->
                             FollowableTopic(
                                 topic = topic,
                                 isFollowed = followedTopicIds.contains(topic.id)
->>>>>>> 5638e253
                             )
                         },
                         isSaved = false
@@ -363,17 +356,10 @@
                         headerImageUrl = sampleNewsResources[1].headerImageUrl,
                         publishDate = sampleNewsResources[1].publishDate,
                         type = sampleNewsResources[1].type,
-<<<<<<< HEAD
-                        topics = sampleNewsResources[1].topics.map{ topic ->
-                            FollowableTopic(
-                                topic = topic,
-                                isFollowed = false
-=======
                         topics = sampleNewsResources[1].topics.map { topic ->
                             FollowableTopic(
                                 topic = topic,
                                 isFollowed = topic.id == followedTopicId
->>>>>>> 5638e253
                             )
                         },
                         isSaved = false
@@ -386,17 +372,10 @@
                         headerImageUrl = sampleNewsResources[2].headerImageUrl,
                         publishDate = sampleNewsResources[2].publishDate,
                         type = sampleNewsResources[2].type,
-<<<<<<< HEAD
-                        topics = sampleNewsResources[2].topics.map{ topic ->
-                            FollowableTopic(
-                                topic = topic,
-                                isFollowed = false
-=======
                         topics = sampleNewsResources[2].topics.map { topic ->
                             FollowableTopic(
                                 topic = topic,
                                 isFollowed = topic.id == followedTopicId
->>>>>>> 5638e253
                             )
                         },
                         isSaved = false
@@ -503,17 +482,10 @@
                         headerImageUrl = sampleNewsResources[1].headerImageUrl,
                         publishDate = sampleNewsResources[1].publishDate,
                         type = sampleNewsResources[1].type,
-<<<<<<< HEAD
-                        topics = sampleNewsResources[1].topics.map{ topic ->
-                            FollowableTopic(
-                                topic = topic,
-                                isFollowed = false
-=======
                         topics = sampleNewsResources[1].topics.map { topic ->
                             FollowableTopic(
                                 topic = topic,
                                 isFollowed = followedTopicIds.contains(topic.id)
->>>>>>> 5638e253
                             )
                         },
                         isSaved = true
@@ -526,17 +498,10 @@
                         headerImageUrl = sampleNewsResources[2].headerImageUrl,
                         publishDate = sampleNewsResources[2].publishDate,
                         type = sampleNewsResources[2].type,
-<<<<<<< HEAD
-                        topics = sampleNewsResources[2].topics.map{ topic ->
-                            FollowableTopic(
-                                topic = topic,
-                                isFollowed = false
-=======
                         topics = sampleNewsResources[2].topics.map { topic ->
                             FollowableTopic(
                                 topic = topic,
                                 isFollowed = followedTopicIds.contains(topic.id)
->>>>>>> 5638e253
                             )
                         },
                         isSaved = false
