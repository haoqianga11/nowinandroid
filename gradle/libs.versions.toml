[versions]
accompanist = "0.32.0"
androidDesugarJdkLibs = "2.0.4"
# AGP and tools should be updated together
androidGradlePlugin = "8.2.0"
androidTools = "31.2.0"
androidxActivity = "1.8.0"
androidxAppCompat = "1.6.1"
androidxBrowser = "1.6.0"
androidxComposeBom = "2023.10.01"
androidxComposeCompiler = "1.5.7"
androidxComposeRuntimeTracing = "1.0.0-beta01"
androidxCore = "1.12.0"
androidxCoreSplashscreen = "1.0.1"
androidxDataStore = "1.0.0"
androidxEspresso = "3.5.1"
androidxHiltNavigationCompose = "1.0.0"
androidxLifecycle = "2.6.2"
androidxMacroBenchmark = "1.2.2"
androidxMetrics = "1.0.0-alpha04"
androidxNavigation = "2.7.4"
androidxProfileinstaller = "1.3.1"
androidxTestCore = "1.5.0"
androidxTestExt = "1.1.5"
androidxTestRules = "1.5.0"
androidxTestRunner = "1.5.2"
androidxTracing = "1.1.0"
androidxUiAutomator = "2.2.0"
androidxWindowManager = "1.2.0"
androidxWork = "2.9.0"
coil = "2.5.0"
dependencyGuard = "0.4.3"
firebaseBom = "32.6.0"
firebaseCrashlyticsPlugin = "2.9.9"
firebasePerfPlugin = "1.4.2"
gmsPlugin = "4.4.0"
googleOss = "17.0.1"
googleOssPlugin = "0.10.6"
hilt = "2.50"
hiltExt = "1.1.0"
jacoco = "0.8.7"
junit4 = "4.13.2"
kotlin = "1.9.21"
kotlinxCoroutines = "1.7.3"
kotlinxDatetime = "0.5.0"
kotlinxSerializationJson = "1.6.0"
ksp = "1.9.21-1.0.16"
okhttp = "4.12.0"
protobuf = "3.24.4"
protobufPlugin = "0.9.4"
retrofit = "2.9.0"
retrofitKotlinxSerializationJson = "1.0.0"
robolectric = "4.11.1"
roborazzi = "1.6.0"
room = "2.6.1"
secrets = "2.0.1"
truth = "1.1.5"
turbine = "1.0.0"

[libraries]
accompanist-permissions = { group = "com.google.accompanist", name = "accompanist-permissions", version.ref = "accompanist" }
accompanist-testharness = { group = "com.google.accompanist", name = "accompanist-testharness", version.ref = "accompanist" }
android-desugarJdkLibs = { group = "com.android.tools", name = "desugar_jdk_libs", version.ref = "androidDesugarJdkLibs" }
androidx-activity-compose = { group = "androidx.activity", name = "activity-compose", version.ref = "androidxActivity" }
androidx-appcompat = { group = "androidx.appcompat", name = "appcompat", version.ref = "androidxAppCompat" }
androidx-benchmark-macro = { group = "androidx.benchmark", name = "benchmark-macro-junit4", version.ref = "androidxMacroBenchmark" }
androidx-browser = { group = "androidx.browser", name = "browser", version.ref = "androidxBrowser" }
androidx-compose-bom = { group = "androidx.compose", name = "compose-bom", version.ref = "androidxComposeBom" }
androidx-compose-foundation = { group = "androidx.compose.foundation", name = "foundation" }
androidx-compose-foundation-layout = { group = "androidx.compose.foundation", name = "foundation-layout" }
androidx-compose-material-iconsExtended = { group = "androidx.compose.material", name = "material-icons-extended" }
androidx-compose-material3 = { group = "androidx.compose.material3", name = "material3" }
androidx-compose-material3-windowSizeClass = { group = "androidx.compose.material3", name = "material3-window-size-class" }
androidx-compose-runtime = { group = "androidx.compose.runtime", name = "runtime" }
androidx-compose-ui-test = { group = "androidx.compose.ui", name = "ui-test-junit4" }
androidx-compose-ui-testManifest = { group = "androidx.compose.ui", name = "ui-test-manifest" }
androidx-compose-ui-tooling = { group = "androidx.compose.ui", name = "ui-tooling" }
androidx-compose-ui-tooling-preview = { group = "androidx.compose.ui", name = "ui-tooling-preview" }
androidx-compose-ui-util = { group = "androidx.compose.ui", name = "ui-util" }
androidx-core-ktx = { group = "androidx.core", name = "core-ktx", version.ref = "androidxCore" }
androidx-core-splashscreen = { group = "androidx.core", name = "core-splashscreen", version.ref = "androidxCoreSplashscreen" }
androidx-dataStore-core = { group = "androidx.datastore", name = "datastore", version.ref = "androidxDataStore" }
androidx-hilt-navigation-compose = { group = "androidx.hilt", name = "hilt-navigation-compose", version.ref = "androidxHiltNavigationCompose" }
androidx-lifecycle-runtimeCompose = { group = "androidx.lifecycle", name = "lifecycle-runtime-compose", version.ref = "androidxLifecycle" }
androidx-lifecycle-viewModelCompose = { group = "androidx.lifecycle", name = "lifecycle-viewmodel-compose", version.ref = "androidxLifecycle" }
androidx-metrics = { group = "androidx.metrics", name = "metrics-performance", version.ref = "androidxMetrics" }
androidx-navigation-compose = { group = "androidx.navigation", name = "navigation-compose", version.ref = "androidxNavigation" }
androidx-navigation-testing = { group = "androidx.navigation", name = "navigation-testing", version.ref = "androidxNavigation" }
androidx-profileinstaller = { group = "androidx.profileinstaller", name = "profileinstaller", version.ref = "androidxProfileinstaller" }
androidx-test-core = { group = "androidx.test", name = "core", version.ref = "androidxTestCore" }
androidx-test-espresso-core = { group = "androidx.test.espresso", name = "espresso-core", version.ref = "androidxEspresso" }
androidx-test-ext = { group = "androidx.test.ext", name = "junit-ktx", version.ref = "androidxTestExt" }
androidx-test-rules = { group = "androidx.test", name = "rules", version.ref = "androidxTestRules" }
androidx-test-runner = { group = "androidx.test", name = "runner", version.ref = "androidxTestRunner" }
androidx-test-uiautomator = { group = "androidx.test.uiautomator", name = "uiautomator", version.ref = "androidxUiAutomator" }
androidx-tracing-ktx = { group = "androidx.tracing", name = "tracing-ktx", version.ref = "androidxTracing" }
androidx-work-ktx = { group = "androidx.work", name = "work-runtime-ktx", version.ref = "androidxWork" }
androidx-work-testing = { group = "androidx.work", name = "work-testing", version.ref = "androidxWork" }
coil-kt = { group = "io.coil-kt", name = "coil", version.ref = "coil" }
coil-kt-compose = { group = "io.coil-kt", name = "coil-compose", version.ref = "coil" }
coil-kt-svg = { group = "io.coil-kt", name = "coil-svg", version.ref = "coil" }
firebase-analytics = { group = "com.google.firebase", name = "firebase-analytics" }
firebase-bom = { group = "com.google.firebase", name = "firebase-bom", version.ref = "firebaseBom" }
<<<<<<< HEAD
firebase-cloud-messaging = { group = "com.google.firebase", name = "firebase-messaging" }
firebase-crashlytics = { group = "com.google.firebase", name = "firebase-crashlytics" }
firebase-performance = { group = "com.google.firebase", name = "firebase-perf" }
firebase-performance-gradle = { group = "com.google.firebase", name = "perf-plugin", version.ref = "firebasePerfPlugin" }
=======
firebase-cloud-messaging = { group = "com.google.firebase", name = "firebase-messaging-ktx" }
firebase-crashlytics = { group = "com.google.firebase", name = "firebase-crashlytics-ktx" }
firebase-performance = { group = "com.google.firebase", name = "firebase-perf-ktx" }
>>>>>>> 4238aa4c
google-oss-licenses = { group = "com.google.android.gms", name = "play-services-oss-licenses", version.ref = "googleOss" }
google-oss-licenses-plugin = { group = "com.google.android.gms", name = "oss-licenses-plugin", version.ref = "googleOssPlugin" }
hilt-android = { group = "com.google.dagger", name = "hilt-android", version.ref = "hilt" }
hilt-android-testing = { group = "com.google.dagger", name = "hilt-android-testing", version.ref = "hilt" }
hilt-compiler = { group = "com.google.dagger", name = "hilt-android-compiler", version.ref = "hilt" }
hilt-ext-compiler = { group = "androidx.hilt", name = "hilt-compiler", version.ref = "hiltExt" }
hilt-ext-work = { group = "androidx.hilt", name = "hilt-work", version.ref = "hiltExt" }
javax-inject = { module = "javax.inject:javax.inject", version = "1" }
kotlin-stdlib = { group = "org.jetbrains.kotlin", name = "kotlin-stdlib-jdk8", version.ref = "kotlin" }
kotlinx-coroutines-guava = { group = "org.jetbrains.kotlinx", name = "kotlinx-coroutines-guava", version.ref = "kotlinxCoroutines" }
kotlinx-coroutines-test = { group = "org.jetbrains.kotlinx", name = "kotlinx-coroutines-test", version.ref = "kotlinxCoroutines" }
kotlinx-datetime = { group = "org.jetbrains.kotlinx", name = "kotlinx-datetime", version.ref = "kotlinxDatetime" }
kotlinx-serialization-json = { group = "org.jetbrains.kotlinx", name = "kotlinx-serialization-json", version.ref = "kotlinxSerializationJson" }
lint-api = { group = "com.android.tools.lint", name = "lint-api", version.ref = "androidTools" }
lint-checks = { group = "com.android.tools.lint", name = "lint-checks", version.ref = "androidTools" }
lint-tests = { group = "com.android.tools.lint", name = "lint-tests", version.ref = "androidTools" }
okhttp-logging = { group = "com.squareup.okhttp3", name = "logging-interceptor", version.ref = "okhttp" }
protobuf-kotlin-lite = { group = "com.google.protobuf", name = "protobuf-kotlin-lite", version.ref = "protobuf" }
protobuf-protoc = { group = "com.google.protobuf", name = "protoc", version.ref = "protobuf" }
retrofit-core = { group = "com.squareup.retrofit2", name = "retrofit", version.ref = "retrofit" }
retrofit-kotlin-serialization = { group = "com.jakewharton.retrofit", name = "retrofit2-kotlinx-serialization-converter", version.ref = "retrofitKotlinxSerializationJson" }
robolectric = { group = "org.robolectric", name = "robolectric", version.ref = "robolectric" }
robolectric-shadows = { group = "org.robolectric", name = "shadows-framework", version.ref = "robolectric" }
roborazzi = { group = "io.github.takahirom.roborazzi", name = "roborazzi", version.ref = "roborazzi" }
room-compiler = { group = "androidx.room", name = "room-compiler", version.ref = "room" }
room-ktx = { group = "androidx.room", name = "room-ktx", version.ref = "room" }
room-runtime = { group = "androidx.room", name = "room-runtime", version.ref = "room" }
truth = { group = "com.google.truth", name = "truth", version.ref = "truth" }
turbine = { group = "app.cash.turbine", name = "turbine", version.ref = "turbine" }

# Dependencies of the included build-logic
android-gradlePlugin = { group = "com.android.tools.build", name = "gradle", version.ref = "androidGradlePlugin" }
android-tools-common = { group = "com.android.tools", name = "common", version.ref = "androidTools" }
firebase-crashlytics-gradlePlugin = { group = "com.google.firebase", name = "firebase-crashlytics-gradle", version.ref = "firebaseCrashlyticsPlugin" }
firebase-performance-gradlePlugin = { group = "com.google.firebase", name = "perf-plugin", version.ref = "firebasePerfPlugin" }
kotlin-gradlePlugin = { group = "org.jetbrains.kotlin", name = "kotlin-gradle-plugin", version.ref = "kotlin" }
ksp-gradlePlugin = { group = "com.google.devtools.ksp", name = "com.google.devtools.ksp.gradle.plugin", version.ref = "ksp" }
room-gradlePlugin = { group = "androidx.room", name = "room-gradle-plugin", version.ref = "room" }
work-testing = { group = "androidx.work", name = "work-testing", version = "2.9.0" }

[plugins]
android-application = { id = "com.android.application", version.ref = "androidGradlePlugin" }
android-library = { id = "com.android.library", version.ref = "androidGradlePlugin" }
android-test = { id = "com.android.test", version.ref = "androidGradlePlugin" }
baselineprofile = { id = "androidx.baselineprofile", version.ref = "androidxMacroBenchmark"}
dependencyGuard = { id = "com.dropbox.dependency-guard", version.ref = "dependencyGuard" }
firebase-crashlytics = { id = "com.google.firebase.crashlytics", version.ref = "firebaseCrashlyticsPlugin" }
firebase-perf = { id = "com.google.firebase.firebase-perf", version.ref = "firebasePerfPlugin" }
gms = { id = "com.google.gms.google-services", version.ref = "gmsPlugin" }
hilt = { id = "com.google.dagger.hilt.android", version.ref = "hilt" }
kotlin-jvm = { id = "org.jetbrains.kotlin.jvm", version.ref = "kotlin" }
kotlin-serialization = { id = "org.jetbrains.kotlin.plugin.serialization", version.ref = "kotlin" }
ksp = { id = "com.google.devtools.ksp", version.ref = "ksp" }
protobuf = { id = "com.google.protobuf", version.ref = "protobufPlugin" }
roborazzi = { id = "io.github.takahirom.roborazzi", version.ref = "roborazzi" }
room = { id = "androidx.room", version.ref = "room" }
secrets = { id = "com.google.android.libraries.mapsplatform.secrets-gradle-plugin", version.ref = "secrets" }

# Plugins defined by this project
nowinandroid-android-application = { id = "nowinandroid.android.application", version = "unspecified" }
nowinandroid-android-application-compose = { id = "nowinandroid.android.application.compose", version = "unspecified" }
nowinandroid-android-application-firebase = { id = "nowinandroid.android.application.firebase", version = "unspecified" }
nowinandroid-android-application-flavors = { id = "nowinandroid.android.application.flavors", version = "unspecified" }
nowinandroid-android-application-jacoco = { id = "nowinandroid.android.application.jacoco", version = "unspecified" }
nowinandroid-android-feature = { id = "nowinandroid.android.feature", version = "unspecified" }
nowinandroid-android-hilt = { id = "nowinandroid.android.hilt", version = "unspecified" }
nowinandroid-android-library = { id = "nowinandroid.android.library", version = "unspecified" }
nowinandroid-android-library-compose = { id = "nowinandroid.android.library.compose", version = "unspecified" }
nowinandroid-android-library-jacoco = { id = "nowinandroid.android.library.jacoco", version = "unspecified" }
nowinandroid-android-lint = { id = "nowinandroid.android.lint", version = "unspecified" }
nowinandroid-android-room = { id = "nowinandroid.android.room", version = "unspecified" }
nowinandroid-android-test = { id = "nowinandroid.android.test", version = "unspecified" }
nowinandroid-jvm-library = { id = "nowinandroid.jvm.library", version = "unspecified" }<|MERGE_RESOLUTION|>--- conflicted
+++ resolved
@@ -101,16 +101,10 @@
 coil-kt-svg = { group = "io.coil-kt", name = "coil-svg", version.ref = "coil" }
 firebase-analytics = { group = "com.google.firebase", name = "firebase-analytics" }
 firebase-bom = { group = "com.google.firebase", name = "firebase-bom", version.ref = "firebaseBom" }
-<<<<<<< HEAD
 firebase-cloud-messaging = { group = "com.google.firebase", name = "firebase-messaging" }
 firebase-crashlytics = { group = "com.google.firebase", name = "firebase-crashlytics" }
 firebase-performance = { group = "com.google.firebase", name = "firebase-perf" }
 firebase-performance-gradle = { group = "com.google.firebase", name = "perf-plugin", version.ref = "firebasePerfPlugin" }
-=======
-firebase-cloud-messaging = { group = "com.google.firebase", name = "firebase-messaging-ktx" }
-firebase-crashlytics = { group = "com.google.firebase", name = "firebase-crashlytics-ktx" }
-firebase-performance = { group = "com.google.firebase", name = "firebase-perf-ktx" }
->>>>>>> 4238aa4c
 google-oss-licenses = { group = "com.google.android.gms", name = "play-services-oss-licenses", version.ref = "googleOss" }
 google-oss-licenses-plugin = { group = "com.google.android.gms", name = "oss-licenses-plugin", version.ref = "googleOssPlugin" }
 hilt-android = { group = "com.google.dagger", name = "hilt-android", version.ref = "hilt" }
