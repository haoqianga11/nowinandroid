--- conflicted
+++ resolved
@@ -28,12 +28,9 @@
 dependencies {
     compileOnly(libs.android.gradlePlugin)
     compileOnly(libs.kotlin.gradlePlugin)
-<<<<<<< HEAD
     compileOnly(libs.firebase.performance.gradle)
     compileOnly(libs.firebase.crashlytics.gradle)
-=======
     compileOnly(libs.ksp.gradlePlugin)
->>>>>>> d8066840
 }
 
 gradlePlugin {
@@ -74,24 +71,17 @@
             id = "nowinandroid.android.hilt"
             implementationClass = "AndroidHiltConventionPlugin"
         }
-<<<<<<< HEAD
-        register("androidFirebase") {
-            id = "nowinandroid.android.application.firebase"
-            implementationClass = "AndroidApplicationFirebaseConventionPlugin"
-=======
         register("androidRoom") {
             id = "nowinandroid.android.room"
             implementationClass = "AndroidRoomConventionPlugin"
         }
-        register("firebase-perf") {
-            id = "nowinandroid.firebase-perf"
-            implementationClass = "FirebasePerfConventionPlugin"
->>>>>>> d8066840
+        register("androidFirebase") {
+            id = "nowinandroid.android.application.firebase"
+            implementationClass = "AndroidApplicationFirebaseConventionPlugin"
         }
         register("androidFlavors") {
             id = "nowinandroid.android.application.flavors"
             implementationClass = "AndroidApplicationFlavorsConventionPlugin"
         }
-
     }
 }