/*
 * Copyright 2022 The Android Open Source Project
 *
 *   Licensed under the Apache License, Version 2.0 (the "License");
 *   you may not use this file except in compliance with the License.
 *   You may obtain a copy of the License at
 *
 *       https://www.apache.org/licenses/LICENSE-2.0
 *
 *   Unless required by applicable law or agreed to in writing, software
 *   distributed under the License is distributed on an "AS IS" BASIS,
 *   WITHOUT WARRANTIES OR CONDITIONS OF ANY KIND, either express or implied.
 *   See the License for the specific language governing permissions and
 *   limitations under the License.
 */

import com.android.build.gradle.LibraryExtension
import org.gradle.api.Plugin
import org.gradle.api.Project
import org.gradle.api.artifacts.VersionCatalogsExtension
import org.gradle.kotlin.dsl.configure
import org.gradle.kotlin.dsl.dependencies
import org.gradle.kotlin.dsl.getByType

class AndroidFeatureConventionPlugin : Plugin<Project> {
    override fun apply(target: Project) {
        with(target) {
            pluginManager.apply {
                apply("nowinandroid.android.library")
                apply("nowinandroid.android.hilt")
            }
            extensions.configure<LibraryExtension> {
                defaultConfig {
                    testInstrumentationRunner =
                        "com.google.samples.apps.nowinandroid.core.testing.NiaTestRunner"
                }
            }

            val libs = extensions.getByType<VersionCatalogsExtension>().named("libs")

            dependencies {
                add("implementation", project(":core:model"))
                add("implementation", project(":core:ui"))
                add("implementation", project(":core:designsystem"))
                add("implementation", project(":core:data"))
                add("implementation", project(":core:common"))
                add("implementation", project(":core:navigation"))

                add("testImplementation", project(":core:testing"))
                add("androidTestImplementation", project(":core:testing"))

                add("implementation", libs.findLibrary("coil.kt").get())
                add("implementation", libs.findLibrary("coil.kt.compose").get())

                add("implementation", libs.findLibrary("androidx.hilt.navigation.compose").get())
                add("implementation", libs.findLibrary("androidx.lifecycle.runtimeCompose").get())
                add("implementation", libs.findLibrary("androidx.lifecycle.viewModelCompose").get())

                add("implementation", libs.findLibrary("kotlinx.coroutines.android").get())

<<<<<<< HEAD
                add("implementation", libs.findLibrary("hilt.android").get())
                add("kapt", libs.findLibrary("hilt.compiler").get())
=======
                // TODO : Remove this dependency once we upgrade to Android Studio Dolphin b/228889042
                // These dependencies are currently necessary to render Compose previews
                add(
                    "debugImplementation",
                    libs.findLibrary("androidx.customview.poolingcontainer").get()
                )
>>>>>>> 40c0cb2a
            }
        }
    }
}<|MERGE_RESOLUTION|>--- conflicted
+++ resolved
@@ -57,18 +57,6 @@
                 add("implementation", libs.findLibrary("androidx.lifecycle.viewModelCompose").get())
 
                 add("implementation", libs.findLibrary("kotlinx.coroutines.android").get())
-
-<<<<<<< HEAD
-                add("implementation", libs.findLibrary("hilt.android").get())
-                add("kapt", libs.findLibrary("hilt.compiler").get())
-=======
-                // TODO : Remove this dependency once we upgrade to Android Studio Dolphin b/228889042
-                // These dependencies are currently necessary to render Compose previews
-                add(
-                    "debugImplementation",
-                    libs.findLibrary("androidx.customview.poolingcontainer").get()
-                )
->>>>>>> 40c0cb2a
             }
         }
     }
