/*
 * Copyright 2022 The Android Open Source Project
 *
 * Licensed under the Apache License, Version 2.0 (the "License");
 * you may not use this file except in compliance with the License.
 * You may obtain a copy of the License at
 *
 *     https://www.apache.org/licenses/LICENSE-2.0
 *
 * Unless required by applicable law or agreed to in writing, software
 * distributed under the License is distributed on an "AS IS" BASIS,
 * WITHOUT WARRANTIES OR CONDITIONS OF ANY KIND, either express or implied.
 * See the License for the specific language governing permissions and
 * limitations under the License.
 */
plugins {
    alias(libs.plugins.nowinandroid.android.library)
    alias(libs.plugins.nowinandroid.android.library.compose)
    alias(libs.plugins.nowinandroid.android.library.jacoco)
    alias(libs.plugins.roborazzi)
}

android {
    defaultConfig {
        testInstrumentationRunner = "androidx.test.runner.AndroidJUnitRunner"
    }
    namespace = "com.google.samples.apps.nowinandroid.core.designsystem"
}

dependencies {
    lintPublish(projects.lint)

    api(libs.androidx.compose.foundation)
    api(libs.androidx.compose.foundation.layout)
    api(libs.androidx.compose.material.iconsExtended)
    api(libs.androidx.compose.material3)
    api(libs.androidx.compose.runtime)
    api(libs.androidx.compose.ui.util)

    implementation(libs.coil.kt.compose)

    testImplementation(libs.androidx.compose.ui.test)
<<<<<<< HEAD
    testImplementation(libs.androidx.compose.ui.testManifest)
    testImplementation(libs.accompanist.testharness)
=======
>>>>>>> 3cf6f643
    testImplementation(libs.hilt.android.testing)
    testImplementation(libs.robolectric)
    testImplementation(libs.roborazzi)
    testImplementation(projects.core.screenshotTesting)
    testImplementation(projects.core.testing)

    androidTestImplementation(libs.androidx.compose.ui.test)
    androidTestImplementation(projects.core.testing)
}<|MERGE_RESOLUTION|>--- conflicted
+++ resolved
@@ -40,11 +40,8 @@
     implementation(libs.coil.kt.compose)
 
     testImplementation(libs.androidx.compose.ui.test)
-<<<<<<< HEAD
     testImplementation(libs.androidx.compose.ui.testManifest)
-    testImplementation(libs.accompanist.testharness)
-=======
->>>>>>> 3cf6f643
+    
     testImplementation(libs.hilt.android.testing)
     testImplementation(libs.robolectric)
     testImplementation(libs.roborazzi)
