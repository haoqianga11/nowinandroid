--- conflicted
+++ resolved
@@ -44,10 +44,4 @@
     testImplementation(libs.hilt.android.testing)
     testImplementation(libs.robolectric)
     testImplementation(projects.core.screenshotTesting)
-<<<<<<< HEAD
-    testImplementation(projects.core.testing)
-=======
-
-    androidTestImplementation(libs.bundles.androidx.compose.ui.test)
->>>>>>> 57d98cc2
 }